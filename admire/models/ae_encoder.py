--- conflicted
+++ resolved
@@ -1,148 +1,141 @@
-import time
-import logging
-import torch
-import torch.nn as nn
-import numpy as np
-from sequitur.models.lstm_ae import LSTM_AE
-from sequitur.models.conv_ae import CONV_AE
-
-class Encoder(nn.Module):
-    def __init__(self, num_input_channels: int, base_channel_size: int, latent_dim: int, act_fn: object = nn.GELU):
-        """
-        Args:
-           num_input_channels : Number of input channels of the image. For CIFAR, this parameter is 3
-           base_channel_size : Number of channels we use in the first convolutional layers. Deeper layers might use a duplicate of it.
-           latent_dim : Dimensionality of latent representation z
-           act_fn : Activation function used throughout the encoder network
-        """
-        super().__init__()
-        c_hid = base_channel_size
-        kernel = (1, 3)
-        padding = (0, 1)
-        stride = (1, 2)
-        
-        self.net = nn.Sequential(
-            nn.Conv2d(num_input_channels, c_hid, kernel_size=kernel, padding=padding, stride=stride),  # 16x32 => 16x16
-            act_fn(),
-            nn.Conv2d(c_hid, 2* c_hid, kernel_size=kernel, padding=padding, stride=stride),  # 16x16 => 16x8
-            act_fn(),
-            nn.Conv2d(2 * c_hid, 4 * c_hid, kernel_size=kernel, padding=padding, stride=stride),  # 16x8 => 16x4
-            act_fn(),
-            nn.Conv2d(4 * c_hid, 8 * c_hid, kernel_size=kernel, padding=padding, stride=stride), 
-            act_fn(),
-            nn.Flatten(),
-            #nn.Linear(10 * 5 * c_hid * 4, latent_dim),
-        )
-        
-
-    def forward(self, x):
-        logging.debug(f'Encoder inference shape: {x.shape}')
-        return self.net(x)
-
-
-class CNN_encoder(nn.Module):
-    def __init__(self, 
-                kernel_size: int = 3, 
-                latent_dim: int = 32, 
-                cpu_alloc: bool = False,
-                window_size: int = 60,
-                batch_size: int = 1,
-                channels: list = [16, 32, 64],
-                ):
-        """
-        Args:
-           num_input_channels : Number of input channels 3 without cpus_alloc, 4 with this feature
-           base_channel_size : Number of channels we use in the first convolutional layers. Deeper layers might use a duplicate of it.
-           latent_dim : Dimensionality of latent representation z
-           act_fn : Activation function used throughout the encoder network
-        """
-        super().__init__()
-        
-        if cpu_alloc: input_channels = 4
-        else: input_channels = 3
-        
-        modules = []
-        modules.append(nn.Conv1d(input_channels, channels[0], kernel_size=kernel_size, padding='same')) #input = (N x 4 x 60), output = (N x channel[0] x 60)
-        modules.append(nn.ELU())
-        modules.append(nn.AvgPool1d(3)) # input = (N x channel[0] x 60), output = (N x channel[0] x 20)
-        modules.append(nn.Dropout(0.2))
-        
-        modules.append(nn.Conv1d(channels[0], channels[1], kernel_size=kernel_size, padding='same'))  # input = (N x channel[0] x 20), output = (N x channel[1] x 20)
-        modules.append(nn.ELU())
-        modules.append(nn.AvgPool1d(3)) # input = (N x channel[1] x 20), output = (N x channel[1] x 6)
-        modules.append(nn.Dropout(0.2))
-        
-        modules.append(nn.Conv1d(channels[1], channels[2], kernel_size=kernel_size, padding='same')) # input = (N x channel[1] x 6), output = (N x channel[2] x 6)
-        modules.append(nn.ELU())
-        modules.append(nn.AvgPool1d(3)) # input = (N x channel[2] x 6), output = (N x channel[2] x 2)
-        modules.append(nn.Dropout(0.2))
-        
-        modules.append(nn.Flatten(start_dim=1)) # input = (N x channel[2] x 2), output = (N x channel[2] * 2)
-        
-        modules.append(nn.Linear(channels[-1] * 2, latent_dim)) # latent space = (N x latent_dim)
-
-        self.model = nn.Sequential(*modules)
-
-    def forward(self, x):
-<<<<<<< HEAD
-        # logging.debug(f'Encoder inference shape: {x.shape}')
-        return self.model(x)
-=======
-        #logging.debug(f'Encoder inference shape: {x.shape}')
-        return self.model(x)
-
-class CNN_LSTM_encoder(nn.Module):
-    def __init__(self, kernel_size: int=10, 
-                 lstm_input_dim: int=40, 
-                 lstm_out_dim: int=10,
-                 h_lstm_chan: list=[32, 64], 
-                 cpu_alloc: bool=True,) -> None:
-        super().__init__()
-
-        if cpu_alloc: input_channels = 4
-        else: input_channels = 3
-
-        
-        #CNN encoder
-        cnn_modules = []
-        channels = [8, 16]
-        cnn_modules.append(nn.Conv1d(input_channels, channels[0], kernel_size=kernel_size, padding='same')) #input = (batch x channel[0] x 60), output = (batch x channel[1] x 60)
-        cnn_modules.append(nn.ReLU())
-        cnn_modules.append(nn.AvgPool1d(3)) # input = (N x channel[0] x 60), output = (N x channel[0] x 20)
-        cnn_modules.append(nn.Dropout(0.2))
-
-        cnn_modules.append(nn.Conv1d(channels[0], channels[1], kernel_size=kernel_size, padding='same')) #input = (batch x channel[1] x 20), output = (batch x channel[2] x 20)
-        cnn_modules.append(nn.ReLU())
-        cnn_modules.append(nn.AvgPool1d(4)) # input = (N x channel[2] x 20), output = (N x channel[2] x 5)
-        cnn_modules.append(nn.Dropout(0.2))
-
-        cnn_modules.append(nn.Flatten())
-        cnn_modules.append(nn.Linear(80, 40)) # cnn_encoding_len 40
-
-        self.cnn_encoder = nn.Sequential(*cnn_modules)
-
-        #LSTM encoder
-        layer_dims = [lstm_input_dim] + h_lstm_chan + [lstm_out_dim]
-        self.num_layers = len(layer_dims) - 1
-        self.layers = nn.ModuleList()
-        for index in range(self.num_layers):
-            layer = nn.LSTM(
-                input_size=layer_dims[index],
-                hidden_size=layer_dims[index + 1],
-                num_layers=1,
-                batch_first=True
-            )
-            self.layers.append(layer)
-        self.h_activ, self.out_activ = nn.Sigmoid(), nn.Tanh()
-        
-    def forward(self, x):
-        x = self.cnn_encoder(x)
-        x = x.unsqueeze(2)
-        for index, layer in enumerate(self.layers):
-            x, (h_n, c_n) = layer(x)
-            if self.h_activ and index < self.num_layers - 1:
-                x = self.h_activ(x)
-            elif self.out_activ and index == self.num_layers - 1:
-                return self.out_activ(h_n).squeeze(0)
-        return h_n.squeeze()
->>>>>>> 6cf4ffa2
+import time
+import logging
+import torch
+import torch.nn as nn
+import numpy as np
+
+class Encoder(nn.Module):
+    def __init__(self, num_input_channels: int, base_channel_size: int, latent_dim: int, act_fn: object = nn.GELU):
+        """
+        Args:
+           num_input_channels : Number of input channels of the image. For CIFAR, this parameter is 3
+           base_channel_size : Number of channels we use in the first convolutional layers. Deeper layers might use a duplicate of it.
+           latent_dim : Dimensionality of latent representation z
+           act_fn : Activation function used throughout the encoder network
+        """
+        super().__init__()
+        c_hid = base_channel_size
+        kernel = (1, 3)
+        padding = (0, 1)
+        stride = (1, 2)
+        
+        self.net = nn.Sequential(
+            nn.Conv2d(num_input_channels, c_hid, kernel_size=kernel, padding=padding, stride=stride),  # 16x32 => 16x16
+            act_fn(),
+            nn.Conv2d(c_hid, 2* c_hid, kernel_size=kernel, padding=padding, stride=stride),  # 16x16 => 16x8
+            act_fn(),
+            nn.Conv2d(2 * c_hid, 4 * c_hid, kernel_size=kernel, padding=padding, stride=stride),  # 16x8 => 16x4
+            act_fn(),
+            nn.Conv2d(4 * c_hid, 8 * c_hid, kernel_size=kernel, padding=padding, stride=stride), 
+            act_fn(),
+            nn.Flatten(),
+            #nn.Linear(10 * 5 * c_hid * 4, latent_dim),
+        )
+        
+
+    def forward(self, x):
+        logging.debug(f'Encoder inference shape: {x.shape}')
+        return self.net(x)
+
+
+class CNN_encoder(nn.Module):
+    def __init__(self, 
+                kernel_size: int = 3, 
+                latent_dim: int = 32, 
+                cpu_alloc: bool = False,
+                window_size: int = 60,
+                batch_size: int = 1,
+                channels: list = [16, 32, 64],
+                ):
+        """
+        Args:
+           num_input_channels : Number of input channels 3 without cpus_alloc, 4 with this feature
+           base_channel_size : Number of channels we use in the first convolutional layers. Deeper layers might use a duplicate of it.
+           latent_dim : Dimensionality of latent representation z
+           act_fn : Activation function used throughout the encoder network
+        """
+        super().__init__()
+        
+        if cpu_alloc: input_channels = 4
+        else: input_channels = 3
+        
+        modules = []
+        modules.append(nn.Conv1d(input_channels, channels[0], kernel_size=kernel_size, padding='same')) #input = (N x 4 x 60), output = (N x channel[0] x 60)
+        modules.append(nn.ELU())
+        modules.append(nn.AvgPool1d(3)) # input = (N x channel[0] x 60), output = (N x channel[0] x 20)
+        modules.append(nn.Dropout(0.2))
+        
+        modules.append(nn.Conv1d(channels[0], channels[1], kernel_size=kernel_size, padding='same'))  # input = (N x channel[0] x 20), output = (N x channel[1] x 20)
+        modules.append(nn.ELU())
+        modules.append(nn.AvgPool1d(3)) # input = (N x channel[1] x 20), output = (N x channel[1] x 6)
+        modules.append(nn.Dropout(0.2))
+        
+        modules.append(nn.Conv1d(channels[1], channels[2], kernel_size=kernel_size, padding='same')) # input = (N x channel[1] x 6), output = (N x channel[2] x 6)
+        modules.append(nn.ELU())
+        modules.append(nn.AvgPool1d(3)) # input = (N x channel[2] x 6), output = (N x channel[2] x 2)
+        modules.append(nn.Dropout(0.2))
+        
+        modules.append(nn.Flatten(start_dim=1)) # input = (N x channel[2] x 2), output = (N x channel[2] * 2)
+        
+        modules.append(nn.Linear(channels[-1] * 2, latent_dim)) # latent space = (N x latent_dim)
+
+        self.model = nn.Sequential(*modules)
+
+    def forward(self, x):
+        #logging.debug(f'Encoder inference shape: {x.shape}')
+        return self.model(x)
+
+class CNN_LSTM_encoder(nn.Module):
+    def __init__(self, kernel_size: int=10, 
+                 lstm_input_dim: int=40, 
+                 lstm_out_dim: int=10,
+                 h_lstm_chan: list=[32, 64], 
+                 cpu_alloc: bool=True,) -> None:
+        super().__init__()
+
+        if cpu_alloc: input_channels = 4
+        else: input_channels = 3
+
+        
+        #CNN encoder
+        cnn_modules = []
+        channels = [8, 16]
+        cnn_modules.append(nn.Conv1d(input_channels, channels[0], kernel_size=kernel_size, padding='same')) #input = (batch x channel[0] x 60), output = (batch x channel[1] x 60)
+        cnn_modules.append(nn.ReLU())
+        cnn_modules.append(nn.AvgPool1d(3)) # input = (N x channel[0] x 60), output = (N x channel[0] x 20)
+        cnn_modules.append(nn.Dropout(0.2))
+
+        cnn_modules.append(nn.Conv1d(channels[0], channels[1], kernel_size=kernel_size, padding='same')) #input = (batch x channel[1] x 20), output = (batch x channel[2] x 20)
+        cnn_modules.append(nn.ReLU())
+        cnn_modules.append(nn.AvgPool1d(4)) # input = (N x channel[2] x 20), output = (N x channel[2] x 5)
+        cnn_modules.append(nn.Dropout(0.2))
+
+        cnn_modules.append(nn.Flatten())
+        cnn_modules.append(nn.Linear(80, 40)) # cnn_encoding_len 40
+
+        self.cnn_encoder = nn.Sequential(*cnn_modules)
+
+        #LSTM encoder
+        layer_dims = [lstm_input_dim] + h_lstm_chan + [lstm_out_dim]
+        self.num_layers = len(layer_dims) - 1
+        self.layers = nn.ModuleList()
+        for index in range(self.num_layers):
+            layer = nn.LSTM(
+                input_size=layer_dims[index],
+                hidden_size=layer_dims[index + 1],
+                num_layers=1,
+                batch_first=True
+            )
+            self.layers.append(layer)
+        self.h_activ, self.out_activ = nn.Sigmoid(), nn.Tanh()
+        
+    def forward(self, x):
+        x = self.cnn_encoder(x)
+        x = x.unsqueeze(2)
+        for index, layer in enumerate(self.layers):
+            x, (h_n, c_n) = layer(x)
+            if self.h_activ and index < self.num_layers - 1:
+                x = self.h_activ(x)
+            elif self.out_activ and index == self.num_layers - 1:
+                return self.out_activ(h_n).squeeze(0)
+        return h_n.squeeze()