--- conflicted
+++ resolved
@@ -1,166 +1,160 @@
-from datetime import datetime
-import os
-from typing import Dict
-import pandas as pd
-import numpy as np
-import numpy.typing as npt
-import torch
-from torch.utils.data import Dataset
-import logging
-import tqdm
-import matplotlib.pyplot as plt
-import configparser
-
-from utils.transformations import Transform
-
-logger = logging.getLogger(__name__)
-config = configparser.ConfigParser()
-config.read('config.ini')
-
-class TimeSeriesDataset(Dataset):
-    '''Dataset generator class for time series data'''
-    def __init__(self, data_dir: str, 
-                 transform=None, 
-                 target_transform=None, 
-                 normalize: bool = True,
-                 window_size: int = 60,
-                 slide_length: int = 1,
-                 external_transform: Transform = None
-                 ) -> None:
-        '''
-        `data_dir`: Directory where the data is stored
-        `transform`: Transform to apply to the data [NOT IMPLEMENTED]
-        `target_transform`: Transform to apply to the target [NOT IMPLEMENTED]
-        `normalize`: Whether to normalize the data
-        `window_size`: Size of the window to use for the time series
-        `slide_length`: How many time steps to slide the window by
-        `external_transform`: If you want to use a pre-fitted transform, pass it here
-        '''
-
-        self.time_series: npt.NDarray = None
-        self.filenames = []
-        self.window_size = window_size
-        self.slide_length = slide_length
-        self.transform = transform
-        self.target_transform = target_transform
-        self.normalize = normalize
-        self.include_cpu_alloc = config.getboolean('PREPROCESSING','with_cpu_alloc')
-        self.nodes_count = config.getint('PREPROCESSING', 'nodes_count_to_process')
-        
-        # Get all filenames in data_dir
-        _, _, filenames = os.walk(data_dir).__next__()
-        logger.debug(f"Found {len(filenames)} files in {data_dir}. These are: {filenames}")
-        
-        # Sort filenames to ensure they are in order
-        # TODO: Later this should be made more robust so we always know the order and which nodes are which
-        filenames.sort()
-
-        self.dates_range = {}
-        _dates = pd.read_parquet(os.path.join(data_dir, filenames[0]), columns=['date'])
-        self.dates_range['start'] = pd.to_datetime(_dates['date'].min())
-        self.dates_range['end'] =  pd.to_datetime(_dates['date'].max())
-
-        # Concatenate data into one time series array (numpy array)
-        # TODO: This is not efficient as for bigger datasets may load too much data into memory
-        # but it works for now
-        # Desired shape will be (n_features x n_nodes x n_time_steps )
-        # e.g. (3 features x 100 nodes x 1000 time ticks )
-        for filename in tqdm.tqdm(filenames, desc="Loading ts data"):
-            columns = ['power', 'cpu1', 'cpu2']
-            if self.include_cpu_alloc:
-                columns.append('cpus_alloc')
-            _data = pd.read_parquet(
-                        os.path.join(data_dir, filename), 
-                        columns=columns
-                        ) \
-                    .to_numpy().T.reshape(len(columns), 1, -1) 
-                    
-            #logger.debug(f'Loaded data shape: {_data.shape}')
-                    
-            if self.time_series is None:
-                self.time_series = _data
-            else:
-                self.time_series = np.concatenate((self.time_series, _data), axis=2)
-
-            self.filenames.append(filename[0:5])
-        logger.debug(f"Time series shape after concatenation: {self.time_series.shape}")
-        
-        if self.normalize and not external_transform:
-            logger.info("Normalizing time series")
-            self.transform = Transform()
-            self.transform.fit(self.time_series)
-            self.time_series = self.transform.normalize_time_series(self.time_series)
-        elif self.normalize and external_transform: # Useful for testing
-            logger.info("Normalizing time series with external transform")
-            self.transform = external_transform
-            self.time_series = self.transform.normalize_time_series(self.time_series)
-                
-        # It is important to convert to float32, otherwise pytorch will complain
-        self.time_series = self.time_series.astype(np.float32)
-<<<<<<< HEAD
-        # Drop unused channel of N nodes
-=======
->>>>>>> 6cf4ffa2
-        self.time_series = np.reshape(self.time_series, (self.time_series.shape[0], self.time_series.shape[2]))
-        
-        logger.debug(f"Time series shape: {self.time_series.shape}")
-
-
-    def __len__(self):
-        '''
-        Returns the number of windows in the time series given the window size and slide length
-        '''
-        return ((self.time_series.shape[1] - self.window_size)// self.slide_length) + 1 # TODO: Check this thoroughly
-
-    def __getitem__(self, idx): 
-        start = idx * self.slide_length # Each window starts at a multiple of the slide length
-<<<<<<< HEAD
-        ts = self.time_series[ :, start:start+self.window_size] # Get the window
-=======
-        ts = self.time_series[:, start:start+self.window_size] # Get the window
->>>>>>> 6cf4ffa2
-        return torch.Tensor(ts)
-    
-    def get_time_series(self):
-        '''Returns the time series. If normalized, returns the denormalized time series'''
-        # if self.normalize:
-        #     return self.transform.denormalize_time_series(self.time_series)
-        
-        return self.time_series
-    
-    def get_node_len(self):
-        '''Returns the node length adjusted to dataloader scenario (without final N samples) 
-         since we can't reconstruct N min window depending on less than N samples'''
-        return ((self.time_series.shape[1]//self.nodes_count - self.window_size)// self.slide_length) + 1
-    
-    def get_node_full_len(self):
-        '''Returns the full node length including last N samples'''
-        return self.time_series.shape[1]//self.nodes_count 
-    
-    def get_input_layer_size_flattened(self):
-        return self.time_series.shape[0] * self.time_series.shape[1] * self.window_size
-    
-    def get_input_layer_shape(self):
-        '''(n_features x n_nodes x n_time_steps)'''
-        return self.time_series.shape[0], self.window_size
-    
-    def get_transform(self):
-        '''Returns the transform object used to normalize the data'''
-        return self.transform
-    
-    def get_filenames(self):
-        return self.filenames
-    
-    def get_dates_range(self) -> Dict[str, datetime]:
-        '''Returns the start and end dates of the time series'''
-        return self.dates_range
-    
-
-if __name__ == '__main__':
-    logging.basicConfig(level=logging.DEBUG)
-
-    dataset = TimeSeriesDataset(data_dir="data/processed/test_mar21-25_train_jan-july/test", normalize=True)
-    d = next(iter(dataset))
-    print(d.shape)
-    print(d)
+from datetime import datetime
+import os
+from typing import Dict
+import pandas as pd
+import numpy as np
+import numpy.typing as npt
+import torch
+from torch.utils.data import Dataset
+import logging
+import tqdm
+import matplotlib.pyplot as plt
+import configparser
+
+from utils.transformations import Transform
+
+logger = logging.getLogger(__name__)
+config = configparser.ConfigParser()
+config.read('config.ini')
+
+class TimeSeriesDataset(Dataset):
+    '''Dataset generator class for time series data'''
+    def __init__(self, data_dir: str, 
+                 transform=None, 
+                 target_transform=None, 
+                 normalize: bool = True,
+                 window_size: int = 60,
+                 slide_length: int = 1,
+                 external_transform: Transform = None
+                 ) -> None:
+        '''
+        `data_dir`: Directory where the data is stored
+        `transform`: Transform to apply to the data [NOT IMPLEMENTED]
+        `target_transform`: Transform to apply to the target [NOT IMPLEMENTED]
+        `normalize`: Whether to normalize the data
+        `window_size`: Size of the window to use for the time series
+        `slide_length`: How many time steps to slide the window by
+        `external_transform`: If you want to use a pre-fitted transform, pass it here
+        '''
+
+        self.time_series: npt.NDarray = None
+        self.filenames = []
+        self.window_size = window_size
+        self.slide_length = slide_length
+        self.transform = transform
+        self.target_transform = target_transform
+        self.normalize = normalize
+        self.include_cpu_alloc = config.getboolean('PREPROCESSING','with_cpu_alloc')
+        self.nodes_count = config.getint('PREPROCESSING', 'nodes_count_to_process')
+        
+        # Get all filenames in data_dir
+        _, _, filenames = os.walk(data_dir).__next__()
+        logger.debug(f"Found {len(filenames)} files in {data_dir}. These are: {filenames}")
+        
+        # Sort filenames to ensure they are in order
+        # TODO: Later this should be made more robust so we always know the order and which nodes are which
+        filenames.sort()
+
+        self.dates_range = {}
+        _dates = pd.read_parquet(os.path.join(data_dir, filenames[0]), columns=['date'])
+        self.dates_range['start'] = pd.to_datetime(_dates['date'].min())
+        self.dates_range['end'] =  pd.to_datetime(_dates['date'].max())
+
+        # Concatenate data into one time series array (numpy array)
+        # TODO: This is not efficient as for bigger datasets may load too much data into memory
+        # but it works for now
+        # Desired shape will be (n_features x n_nodes x n_time_steps )
+        # e.g. (3 features x 100 nodes x 1000 time ticks )
+        for filename in tqdm.tqdm(filenames, desc="Loading ts data"):
+            columns = ['power', 'cpu1', 'cpu2']
+            if self.include_cpu_alloc:
+                columns.append('cpus_alloc')
+            _data = pd.read_parquet(
+                        os.path.join(data_dir, filename), 
+                        columns=columns
+                        ) \
+                    .to_numpy().T.reshape(len(columns), 1, -1) 
+                    
+            #logger.debug(f'Loaded data shape: {_data.shape}')
+                    
+            if self.time_series is None:
+                self.time_series = _data
+            else:
+                self.time_series = np.concatenate((self.time_series, _data), axis=2)
+
+            self.filenames.append(filename[0:5])
+        logger.debug(f"Time series shape after concatenation: {self.time_series.shape}")
+        
+        if self.normalize and not external_transform:
+            logger.info("Normalizing time series")
+            self.transform = Transform()
+            self.transform.fit(self.time_series)
+            self.time_series = self.transform.normalize_time_series(self.time_series)
+        elif self.normalize and external_transform: # Useful for testing
+            logger.info("Normalizing time series with external transform")
+            self.transform = external_transform
+            self.time_series = self.transform.normalize_time_series(self.time_series)
+                
+        # It is important to convert to float32, otherwise pytorch will complain
+        self.time_series = self.time_series.astype(np.float32)
+        self.time_series = np.reshape(self.time_series, (self.time_series.shape[0], self.time_series.shape[2]))
+        # Drop unused channel of N nodes
+        self.time_series = np.reshape(self.time_series, (self.time_series.shape[0], self.time_series.shape[2]))
+        
+        logger.debug(f"Time series shape: {self.time_series.shape}")
+
+
+    def __len__(self):
+        '''
+        Returns the number of windows in the time series given the window size and slide length
+        '''
+        return ((self.time_series.shape[1] - self.window_size)// self.slide_length) + 1 # TODO: Check this thoroughly
+
+    def __getitem__(self, idx): 
+        start = idx * self.slide_length # Each window starts at a multiple of the slide length
+        ts = self.time_series[:, start:start+self.window_size] # Get the window
+        return torch.Tensor(ts)
+    
+    def get_time_series(self):
+        '''Returns the time series. If normalized, returns the denormalized time series'''
+        # if self.normalize:
+        #     return self.transform.denormalize_time_series(self.time_series)
+        
+        return self.time_series
+    
+    def get_node_len(self):
+        '''Returns the node length adjusted to dataloader scenario (without final N samples) 
+         since we can't reconstruct N min window depending on less than N samples'''
+        return ((self.time_series.shape[1]//self.nodes_count - self.window_size)// self.slide_length) + 1
+    
+    def get_node_full_len(self):
+        '''Returns the full node length including last N samples'''
+        return self.time_series.shape[1]//self.nodes_count 
+    
+    def get_input_layer_size_flattened(self):
+        return self.time_series.shape[0] * self.time_series.shape[1] * self.window_size
+    
+    def get_input_layer_shape(self):
+        '''(n_features x n_nodes x n_time_steps)'''
+        return self.time_series.shape[0], self.window_size
+    
+    def get_transform(self):
+        '''Returns the transform object used to normalize the data'''
+        return self.transform
+    
+    def get_filenames(self):
+        return self.filenames
+    
+    def get_dates_range(self) -> Dict[str, datetime]:
+        '''Returns the start and end dates of the time series'''
+        return self.dates_range
+    
+
+if __name__ == '__main__':
+    logging.basicConfig(level=logging.DEBUG)
+
+    dataset = TimeSeriesDataset(data_dir="data/processed/test_mar21-25_train_jan-july/test", normalize=True)
+    d = next(iter(dataset))
+    print(d.shape)
+    print(d)
     