import logging
import os
import yaml
import torch
import pandas as pd
import numpy as np
import tqdm
import matplotlib.pyplot as plt
from math import ceil
from torch.utils.data import DataLoader
from scipy.stats import zscore
from lightning.pytorch.accelerators import CPUAccelerator
import configparser

from ae_encoder import CNN_encoder, CNN_LSTM_encoder
from ae_decoder import CNN_decoder, CNN_LSTM_decoder
from ae_litmodel import LitAutoEncoder
from ae_dataloader import TimeSeriesDataset
from utils.plotting import *

config = configparser.ConfigParser()
config.read('config.ini')

PROCESSED_PATH = config.get('PREPROCESSING', 'processed_data_dir')
INCLUDE_CPU_ALLOC = config.getboolean('PREPROCESSING', 'with_cpu_alloc')
LOGS_PATH = config.get('EVALUATION', 'logs_path')
NODES_COUNT = config.getint('PREPROCESSING', 'nodes_count_to_process')
TEST_DATES_RANGE = config.get('PREPROCESSING', 'test_date_range')

path = os.path.join(os.getcwd(), LOGS_PATH, 'checkpoints')
<<<<<<< HEAD
save_eval_path = os.path.join(os.getcwd(), LOGS_PATH, f'eval-{TEST_DATES_RANGE.split(",")}')

if not os.path.exists(save_eval_path):
    os.makedirs(save_eval_path)
=======
>>>>>>> 6cf4ffa2

filenames = os.walk(path).__next__()[2] # get any checkpoint
last_epoch_idx = np.array([int(i.split('-')[0].split('=')[1]) for i in filenames]).argmax()
filename = filenames[last_epoch_idx]

checkpoint = os.path.join(path, filename)

with open(os.path.join(os.getcwd(), LOGS_PATH, 'hparams.yaml'), 'r') as f:
    params = yaml.load(f, yaml.UnsafeLoader)

logging.basicConfig(level=logging.DEBUG)

print(params)

LATENT_DIM = params['latent_dim']
TEST_SLIDE = params['test_slide']
WINDOW_SIZE = params['window_size']
TRAIN_SLIDE = params['train_slide']
ENCODER_LAYERS = eval(params['encoder_layers'])
DECODER_LAYERS = eval(params['decoder_layers'])

TEST_BATCH_SIZE = 4800

#cuda not required for inference on batch = 1
use_cuda = torch.cuda.is_available()
device = torch.device('cuda:0' if use_cuda else 'cpu')
kwargs = {'num_workers': 1, 'pin_memory': True} if use_cuda else {'num_workers': CPUAccelerator().auto_device_count(), 'pin_memory': False}

train_dataset = TimeSeriesDataset(data_dir=f"{PROCESSED_PATH}/train/", 
                                normalize=True, 
                                window_size=WINDOW_SIZE, 
                                slide_length=TRAIN_SLIDE)
# Setup test data
test_dataset = TimeSeriesDataset(data_dir=f"{PROCESSED_PATH}/test/", 
                                    normalize=True, 
                                    external_transform=train_dataset.get_transform(), # Use same transform as for training
                                    window_size=WINDOW_SIZE, 
                                    slide_length=TEST_SLIDE)
test_dataloader = DataLoader(test_dataset, batch_size=TEST_BATCH_SIZE, shuffle=False, drop_last=False, **kwargs)

test_len = len(test_dataset)
d = next(iter(test_dataloader))
input_shape = d.shape

<<<<<<< HEAD
cnn_encoder = CNN_encoder(kernel_size=3, latent_dim=LATENT_DIM, cpu_alloc=INCLUDE_CPU_ALLOC, channels=ENCODER_LAYERS)
cnn_decoder = CNN_decoder(kernel_size=3, latent_dim=LATENT_DIM, cpu_alloc=INCLUDE_CPU_ALLOC, channels=DECODER_LAYERS)
=======
cnn_lstm_encoder = CNN_LSTM_encoder(lstm_input_dim=1, lstm_out_dim=48, h_lstm_chan=[96], cpu_alloc=True)
cnn_lstm_decoder = CNN_LSTM_decoder(lstm_input_dim=48, lstm_out_dim =1, h_lstm_chan=[96], cpu_alloc=True)
lstm_conv_autoencoder = LitAutoEncoder(cnn_lstm_encoder, cnn_lstm_decoder)

>>>>>>> 6cf4ffa2

autoencoder = LitAutoEncoder.load_from_checkpoint(
                            checkpoint, 
                            encoder=cnn_lstm_encoder, 
                            decoder=cnn_lstm_decoder,
                            input_shape=input_shape,
                            latent_dim=LATENT_DIM,
                            map_location=device
                            )
    
# ----- TEST ----- #

# Now test the model on february data
# Run the model on the entire test set and report reconstruction error to tensorboard
autoencoder.eval()
autoencoder.freeze()

logging.debug(f"Running model on test set")

test_recon_mae = []
node_len = test_dataset.get_node_len()
full_node_len = test_dataset.get_node_full_len()

logging.debug(f"Node len: {node_len}, Full node len: {full_node_len}")

# Run evaluation on test set
for idx, batch in tqdm.tqdm(enumerate(test_dataloader), desc="Running test reconstruction error", total=ceil(test_len / TEST_BATCH_SIZE)):
    batch = batch.to(device)
<<<<<<< HEAD
    batch_err = torch.abs(batch - autoencoder.decoder(autoencoder.encoder(batch)))
    
    err = torch.mean(batch_err, dim=(1,2))
    
=======
    err = torch.mean(torch.abs(batch - autoencoder.decoder(autoencoder.encoder(batch), 40)))
>>>>>>> 6cf4ffa2
    err_detached = err.cpu().numpy()
    
    # Flatten the error tensor
    err_detached = err_detached.flatten()
    
    
    test_recon_mae += err_detached.tolist()

logging.debug(f"Test reconstruction error len: {len(test_recon_mae)}")

'''Due to processing whole test set at once (one node after one, last WINDOW_SIZE-1 samples of node x
 are processed together with samples from x+1 node resulting in high reconstruction errors on the beginning and the end of test_set)
 On training set this is also present but considering vast amount of samples in each node the impact is insignificant'''

# ----- RECONSTRUCTION ERROR ----- #

test_recon_mae_stripped = []
for i in range(NODES_COUNT):
    test_recon_mae_stripped.append(test_recon_mae[(i*full_node_len): (node_len*(i+1)+(full_node_len-node_len)*i)])
    
logging.debug(f"Test reconstruction error stripped len: {len(test_recon_mae_stripped)}")

test_recon_mae_np = np.reshape(test_recon_mae_stripped, (NODES_COUNT, node_len))
test_recon_mae_list = test_recon_mae_np.tolist()
agg_recon_err = np.mean(test_recon_mae_np, axis=0)
agg_recon_err_2 = np.median(test_recon_mae_np, axis=0)
agg_recon_err_3 = np.quantile(test_recon_mae_np, 0.25, axis=0)
agg_recon_err_4 = np.quantile(test_recon_mae_np, 0.75, axis=0)


test_date_range = test_dataset.get_dates_range()
test_date_range = pd.date_range(start=test_date_range['start'], end=test_date_range['end'], freq=f'{TEST_SLIDE}min', tz='Europe/Warsaw') # TODO set frequency dynamically?

logging.debug(f'Dates range test: start {test_date_range.min()} end {test_date_range.max()}')
logging.debug(f'Test len: {len(test_dataloader)}, Dates len: {len(test_date_range)}, Recon len: {len(test_recon_mae)}')

hostnames = test_dataset.get_filenames()

# Save reconstruction error to parquet
try:
    print(test_recon_mae_np.shape)
    print(test_date_range.shape)
    print(len(hostnames))
    stats_df = pd.DataFrame(test_recon_mae_np, index=hostnames, columns=test_date_range[0:len(test_recon_mae_np[0])].astype(str))
    stats_df.to_parquet(os.path.join(save_eval_path, 'recon_error.parquet'))
except:
    print('Error while saving recon_error to parquet')

# Display the reconstruction error over time manually
logging.debug(f"Plotting reconstruction error over time")

<<<<<<< HEAD
plot_recon_error_each_node(reconstruction_errors = test_recon_mae_list, 
                           time_axis = test_date_range, 
                           n_nodes = 200, 
                           hostnames = hostnames, 
                           savedir=save_eval_path
                           )

plot_recon_error_agg(reconstruction_errors = agg_recon_err, 
                     time_axis = test_date_range, 
                     hostnames = 'mean recon_error', 
                     savedir=save_eval_path
                     )


# ----- Z-SCORES ----- #
=======
plot_recon_error_each_node(reconstruction_errors = test_recon_mae_list, time_axis = test_date_range, n_nodes = 200, hostnames = hostnames, savedir=LOGS_PATH)
plot_recon_error_agg(reconstruction_errors = agg_recon_err, time_axis = test_date_range, hostnames = 'mean_recon_error', savedir=LOGS_PATH)
plot_recon_error_agg(reconstruction_errors = agg_recon_err_2, time_axis = test_date_range, hostnames = 'median_recon_error', savedir=LOGS_PATH)
plot_recon_error_agg(reconstruction_errors = agg_recon_err_3, time_axis = test_date_range, hostnames = 'first_quartile_recon_error', savedir=LOGS_PATH)
plot_recon_error_agg(reconstruction_errors = agg_recon_err_4, time_axis = test_date_range, hostnames = 'third_quartile_recon_error', savedir=LOGS_PATH)

>>>>>>> 6cf4ffa2

#calculate threshold metric z-score for anomaly evaluation
zscores = np.zeros((NODES_COUNT, node_len))
for i in range(node_len):
    zscores[:, i] = (zscore(test_recon_mae_np[:, i]))
    
    
plot_recon_error_each_node(reconstruction_errors = zscores, 
                           time_axis = test_date_range, 
                           n_nodes = 200, 
                           hostnames = hostnames, 
                           savedir=save_eval_path, 
                           out_name = 'zscores_all'
                           )
plot_recon_error_agg(reconstruction_errors = np.mean(zscores, axis=0), 
                     time_axis = test_date_range, 
                     hostnames = 'mean zscore', 
                     savedir=save_eval_path
                     )    

# Wrapping this in try-except because it sometimes fails to save the parquet file and I don't know why
try: 
    print(zscores.shape)
    print(test_date_range.shape)
    print(len(hostnames))    
    stats_df = pd.DataFrame(zscores, index=hostnames, columns=test_date_range[0:len(zscores[0])].astype(str))
    stats_df.to_parquet(os.path.join(save_eval_path, 'zscores.parquet'))
except:
    print('Error while saving zscores to parquet')

# 3 standard deviations from mean
z_thresholds = [1, 2, 3]
for z_threshold in z_thresholds:
    zscores_thresholded = zscores.copy()
    zscores_thresholded[zscores < z_threshold] = 0
    zscores_thresholded[zscores >= z_threshold] = 1

    print(zscores_thresholded.shape)

    plot_recon_error_each_node(reconstruction_errors = zscores_thresholded, 
                            time_axis = test_date_range, 
                            n_nodes = 200, 
                            hostnames = hostnames, 
                            savedir=save_eval_path, 
                            out_name = f'zscores_thresholded_all (s={z_threshold})'
                            )

    # Display the sum of thresholded z-scores over time  
    logging.debug(f"Plotting thresholded z-scores over time")
    s = np.sum(zscores_thresholded, axis=0)
    plot_recon_error_agg(reconstruction_errors = s, 
                        time_axis = test_date_range, 
                        hostnames = f'sum of thresholded (s={z_threshold}) zscores', 
                        savedir=save_eval_path
                        )
<|MERGE_RESOLUTION|>--- conflicted
+++ resolved
@@ -28,13 +28,10 @@
 TEST_DATES_RANGE = config.get('PREPROCESSING', 'test_date_range')
 
 path = os.path.join(os.getcwd(), LOGS_PATH, 'checkpoints')
-<<<<<<< HEAD
 save_eval_path = os.path.join(os.getcwd(), LOGS_PATH, f'eval-{TEST_DATES_RANGE.split(",")}')
 
 if not os.path.exists(save_eval_path):
     os.makedirs(save_eval_path)
-=======
->>>>>>> 6cf4ffa2
 
 filenames = os.walk(path).__next__()[2] # get any checkpoint
 last_epoch_idx = np.array([int(i.split('-')[0].split('=')[1]) for i in filenames]).argmax()
@@ -79,15 +76,12 @@
 d = next(iter(test_dataloader))
 input_shape = d.shape
 
-<<<<<<< HEAD
-cnn_encoder = CNN_encoder(kernel_size=3, latent_dim=LATENT_DIM, cpu_alloc=INCLUDE_CPU_ALLOC, channels=ENCODER_LAYERS)
-cnn_decoder = CNN_decoder(kernel_size=3, latent_dim=LATENT_DIM, cpu_alloc=INCLUDE_CPU_ALLOC, channels=DECODER_LAYERS)
-=======
 cnn_lstm_encoder = CNN_LSTM_encoder(lstm_input_dim=1, lstm_out_dim=48, h_lstm_chan=[96], cpu_alloc=True)
 cnn_lstm_decoder = CNN_LSTM_decoder(lstm_input_dim=48, lstm_out_dim =1, h_lstm_chan=[96], cpu_alloc=True)
 lstm_conv_autoencoder = LitAutoEncoder(cnn_lstm_encoder, cnn_lstm_decoder)
 
->>>>>>> 6cf4ffa2
+cnn_encoder = CNN_encoder(kernel_size=3, latent_dim=LATENT_DIM, cpu_alloc=INCLUDE_CPU_ALLOC, channels=ENCODER_LAYERS)
+cnn_decoder = CNN_decoder(kernel_size=3, latent_dim=LATENT_DIM, cpu_alloc=INCLUDE_CPU_ALLOC, channels=DECODER_LAYERS)
 
 autoencoder = LitAutoEncoder.load_from_checkpoint(
                             checkpoint, 
@@ -116,14 +110,10 @@
 # Run evaluation on test set
 for idx, batch in tqdm.tqdm(enumerate(test_dataloader), desc="Running test reconstruction error", total=ceil(test_len / TEST_BATCH_SIZE)):
     batch = batch.to(device)
-<<<<<<< HEAD
     batch_err = torch.abs(batch - autoencoder.decoder(autoencoder.encoder(batch)))
     
     err = torch.mean(batch_err, dim=(1,2))
     
-=======
-    err = torch.mean(torch.abs(batch - autoencoder.decoder(autoencoder.encoder(batch), 40)))
->>>>>>> 6cf4ffa2
     err_detached = err.cpu().numpy()
     
     # Flatten the error tensor
@@ -175,7 +165,6 @@
 # Display the reconstruction error over time manually
 logging.debug(f"Plotting reconstruction error over time")
 
-<<<<<<< HEAD
 plot_recon_error_each_node(reconstruction_errors = test_recon_mae_list, 
                            time_axis = test_date_range, 
                            n_nodes = 200, 
@@ -191,14 +180,6 @@
 
 
 # ----- Z-SCORES ----- #
-=======
-plot_recon_error_each_node(reconstruction_errors = test_recon_mae_list, time_axis = test_date_range, n_nodes = 200, hostnames = hostnames, savedir=LOGS_PATH)
-plot_recon_error_agg(reconstruction_errors = agg_recon_err, time_axis = test_date_range, hostnames = 'mean_recon_error', savedir=LOGS_PATH)
-plot_recon_error_agg(reconstruction_errors = agg_recon_err_2, time_axis = test_date_range, hostnames = 'median_recon_error', savedir=LOGS_PATH)
-plot_recon_error_agg(reconstruction_errors = agg_recon_err_3, time_axis = test_date_range, hostnames = 'first_quartile_recon_error', savedir=LOGS_PATH)
-plot_recon_error_agg(reconstruction_errors = agg_recon_err_4, time_axis = test_date_range, hostnames = 'third_quartile_recon_error', savedir=LOGS_PATH)
-
->>>>>>> 6cf4ffa2
 
 #calculate threshold metric z-score for anomaly evaluation
 zscores = np.zeros((NODES_COUNT, node_len))
