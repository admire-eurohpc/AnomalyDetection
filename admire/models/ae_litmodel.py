--- conflicted
+++ resolved
@@ -1,80 +1,76 @@
-import os
-from torch import optim, nn, utils, Tensor
-from torchmetrics import MeanAbsoluteError, R2Score, MeanAbsolutePercentageError
-import lightning.pytorch as pl
-import torch
-import torch.nn.functional as F
-import logging
-
-# define the LightningModule
-class LitAutoEncoder(pl.LightningModule):
-    def __init__(self, 
-                encoder: nn.Module,
-                decoder: nn.Module,
-                lr: int = 1e-4,
-<<<<<<< HEAD
-                monitor: str = 'val_loss',
-=======
-                monitor: str = 'train_loss',
->>>>>>> 6cf4ffa2
-                monitor_mode: str = 'min',
-                ):
-        super().__init__()
-        self.encoder = encoder
-        self.decoder = decoder
-        self.lr = lr
-        self.monitor = monitor
-        self.monitor_mode = monitor_mode
-
-        self.mae = MeanAbsoluteError()
-        self.mape = MeanAbsolutePercentageError()
-        
-    def forward(self, x):
-        z = self.encoder(x)
-        x_hat = self.decoder(z, 40)
-        return x_hat
-    
-    def _get_reconstruction_loss(self, x, x_hat):
-        loss = F.mse_loss(x, x_hat, reduction='none')
-        loss = loss.sum(dim=1).mean()
-        return loss
-
-    def _get_reconstruction_mae(self, x, x_hat):
-        mae = self.mae(x_hat, x)
-        return mae
-
-    def _get_reconstruction_mape(self, x, x_hat):
-        mape = self.mae(x_hat, x)
-        return mape
-    
-    def configure_optimizers(self):
-        optimizer = optim.Adam(self.parameters(), 
-                                lr=self.lr, 
-                            )
-        scheduler = torch.optim.lr_scheduler.ReduceLROnPlateau(optimizer, 
-                                                               factor=0.5, 
-                                                               patience=5,
-        )
-        return {'optimizer': optimizer,
-                'lr_scheduler': scheduler,
-                'monitor': self.monitor,
-                'mode': self.monitor_mode,
-                }
-    
-    def training_step(self, batch, batch_idx):
-        x = batch
-        x_hat = self.forward(x)
-        loss = self._get_reconstruction_loss(x, x_hat)
-        self.log('train_loss', loss)
-        self.log('train_mae', self._get_reconstruction_mae(x, x_hat))
-        self.log('train_mape', self._get_reconstruction_mape(x, x_hat))
-        return loss
-    
-    
-    def test_step(self, batch, batch_idx):
-        x = batch
-        x_hat = self.forward(x)
-        loss = self._get_reconstruction_loss(x, x_hat)
-        self.log('test_reconstruction_loss(mse)', loss)
-        self.log('test_reconstruction_mae', self._get_reconstruction_mae(x, x_hat))
-
+import os
+from torch import optim, nn, utils, Tensor
+from torchmetrics import MeanAbsoluteError, R2Score, MeanAbsolutePercentageError
+import lightning.pytorch as pl
+import torch
+import torch.nn.functional as F
+import logging
+
+# define the LightningModule
+class LitAutoEncoder(pl.LightningModule):
+    def __init__(self, 
+                encoder: nn.Module,
+                decoder: nn.Module,
+                lr: int = 1e-4,
+                monitor: str = 'train_loss',
+                monitor_mode: str = 'min',
+                ):
+        super().__init__()
+        self.encoder = encoder
+        self.decoder = decoder
+        self.lr = lr
+        self.monitor = monitor
+        self.monitor_mode = monitor_mode
+
+        self.mae = MeanAbsoluteError()
+        self.mape = MeanAbsolutePercentageError()
+        
+    def forward(self, x):
+        z = self.encoder(x)
+        x_hat = self.decoder(z, 40)
+        return x_hat
+    
+    def _get_reconstruction_loss(self, x, x_hat):
+        loss = F.mse_loss(x, x_hat, reduction='none')
+        loss = loss.sum(dim=1).mean()
+        return loss
+
+    def _get_reconstruction_mae(self, x, x_hat):
+        mae = self.mae(x_hat, x)
+        return mae
+
+    def _get_reconstruction_mape(self, x, x_hat):
+        mape = self.mae(x_hat, x)
+        return mape
+    
+    def configure_optimizers(self):
+        optimizer = optim.Adam(self.parameters(), 
+                                lr=self.lr, 
+                            )
+        scheduler = torch.optim.lr_scheduler.ReduceLROnPlateau(optimizer, 
+                                                               factor=0.5, 
+                                                               patience=5,
+        )
+        return {'optimizer': optimizer,
+                'lr_scheduler': scheduler,
+                'monitor': self.monitor,
+                'mode': self.monitor_mode,
+                }
+    
+    def training_step(self, batch, batch_idx):
+        x = batch
+        x_hat = self.forward(x)
+        loss = self._get_reconstruction_loss(x, x_hat)
+        self.log('train_loss', loss)
+        self.log('train_mae', self._get_reconstruction_mae(x, x_hat))
+        self.log('train_mape', self._get_reconstruction_mape(x, x_hat))
+        return loss
+    
+    
+    def test_step(self, batch, batch_idx):
+        x = batch
+        x_hat = self.forward(x)
+        loss = self._get_reconstruction_loss(x, x_hat)
+        self.log('test_reconstruction_loss(mse)', loss)
+        self.log('test_reconstruction_mae', self._get_reconstruction_mae(x, x_hat))
+